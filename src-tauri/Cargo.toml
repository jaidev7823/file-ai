[package]
name = "file-ai"
version = "0.1.0"
description = "A Tauri App"
authors = ["you"]
edition = "2021"

[lib]
name = "file_ai_lib"
crate-type = ["staticlib", "cdylib", "rlib"]

[build-dependencies]
tauri-build = { version = "2.0", features = ["codegen"] }

[dependencies]
# Tauri v2 dependencies
tauri = { version = "2.0", features = ["rustls-tls"] }
tauri-plugin-opener = "2.0"
tauri-plugin-dialog = "2.0"
tauri-plugin-fs = "2.0"

<<<<<<< HEAD
#embedding
ollama-rs = "0.3.2"

# Database dependencies - SeaORM
sea-orm = { version = "0.12", features = ["sqlx-sqlite", "runtime-tokio-rustls", "macros"] }
sqlx = { version = "0.7", features = ["sqlite", "runtime-tokio-rustls", "migrate"] }
sea-orm-migration = { version = "0.12.0", features = ["runtime-tokio-rustls", "sqlx-sqlite"] }
=======
rusqlite = { version = "0.30.0", features = ["bundled"] }
>>>>>>> cdc7d3da
chrono = { version = "0.4", features = ["serde"] }
uuid = { version = "1.0", features = ["v4", "serde"] }
sqlite-vec = "0.1.6"
zerocopy = "0.7"

# Async runtime
tokio = { version = "1", features = ["full"] }

# Serialization
serde = { version = "1", features = ["derive"] }
serde_json = "1.0"

# File system utilities
dirs = "5.0"
walkdir = "2.3"

# HTTP client
reqwest = { version = "0.12", features = ["blocking", "json"] }
bytemuck = "1.15"

# Other utilities
once_cell = "1"
futures = "0.3"
anyhow = "1.0"
log = "0.4"
sqlite-vec = "0.1.6"
bytemuck = "1.14"<|MERGE_RESOLUTION|>--- conflicted
+++ resolved
@@ -19,17 +19,10 @@
 tauri-plugin-dialog = "2.0"
 tauri-plugin-fs = "2.0"
 
-<<<<<<< HEAD
 #embedding
 ollama-rs = "0.3.2"
 
-# Database dependencies - SeaORM
-sea-orm = { version = "0.12", features = ["sqlx-sqlite", "runtime-tokio-rustls", "macros"] }
-sqlx = { version = "0.7", features = ["sqlite", "runtime-tokio-rustls", "migrate"] }
-sea-orm-migration = { version = "0.12.0", features = ["runtime-tokio-rustls", "sqlx-sqlite"] }
-=======
 rusqlite = { version = "0.30.0", features = ["bundled"] }
->>>>>>> cdc7d3da
 chrono = { version = "0.4", features = ["serde"] }
 uuid = { version = "1.0", features = ["v4", "serde"] }
 sqlite-vec = "0.1.6"
